import React, { useEffect, useRef } from "react";
import { useTranslation } from "next-i18next";
import { type GetStaticProps, type NextPage } from "next";
import Badge from "../components/Badge";
import DefaultLayout from "../layout/default";
import ChatWindow from "../components/ChatWindow";
import Drawer from "../components/Drawer";
import Input from "../components/Input";
import Button from "../components/Button";
import { FaPlay, FaRobot, FaStar } from "react-icons/fa";
import PopIn from "../components/motions/popin";
import { VscLoading } from "react-icons/vsc";
import AutonomousAgent from "../components/AutonomousAgent";
import Expand from "../components/motions/expand";
import HelpDialog from "../components/HelpDialog";
import { SettingsDialog } from "../components/SettingsDialog";
import { TaskWindow } from "../components/TaskWindow";
import { useAuth } from "../hooks/useAuth";
import type { AgentPlaybackControl, Message } from "../types/agentTypes";
import { AGENT_PLAY, isTask } from "../types/agentTypes";
import { useAgent } from "../hooks/useAgent";
import { isEmptyOrBlank } from "../utils/whitespace";
<<<<<<< HEAD
import {
  useMessageStore,
  useAgentStore,
  resetAllMessageSlices,
} from "../stores";
import { isTask, AGENT_PLAY } from "../types/agentTypes";
=======
import { resetAllMessageSlices, useAgentStore, useMessageStore } from "../components/stores";
>>>>>>> 6068486e
import { serverSideTranslations } from "next-i18next/serverSideTranslations";
import { useSettings } from "../hooks/useSettings";
import { findLanguage, languages } from "../utils/languages";
import nextI18NextConfig from "../../next-i18next.config.js";
import { SorryDialog } from "../components/SorryDialog";
import { SignInDialog } from "../components/SignInDialog";
import { env } from "../env/client.mjs";

const Home: NextPage = () => {
  const { i18n } = useTranslation();
  // Zustand states with state dependencies
  const addMessage = useMessageStore.use.addMessage();
  const messages = useMessageStore.use.messages();
  const updateTaskStatus = useMessageStore.use.updateTaskStatus();

  const setAgent = useAgentStore.use.setAgent();
  const isAgentStopped = useAgentStore.use.isAgentStopped();
  const isAgentPaused = useAgentStore.use.isAgentPaused();
  const updateIsAgentPaused = useAgentStore.use.updateIsAgentPaused();
  const updateIsAgentStopped = useAgentStore.use.updateIsAgentStopped();
  const agentMode = useAgentStore.use.agentMode();
  const agent = useAgentStore.use.agent();

  const { session, status } = useAuth();
  const [nameInput, setNameInput] = React.useState<string>("");
  const [goalInput, setGoalInput] = React.useState<string>("");
  const [mobileVisibleWindow, setMobileVisibleWindow] = React.useState<"Chat" | "Tasks">("Chat");
  const settingsModel = useSettings();

  const [showHelpDialog, setShowHelpDialog] = React.useState(false);
  const [showSettingsDialog, setShowSettingsDialog] = React.useState(false);
  const [showSorryDialog, setShowSorryDialog] = React.useState(false);
  const [showSignInDialog, setShowSignInDialog] = React.useState(false);
  const [hasSaved, setHasSaved] = React.useState(false);
  const agentUtils = useAgent();

  useEffect(() => {
    const key = "agentgpt-modal-opened-v0.2";
    const savedModalData = localStorage.getItem(key);

    setTimeout(() => {
      if (savedModalData == null) {
        setShowHelpDialog(true);
      }
    }, 1800);

    localStorage.setItem(key, JSON.stringify(true));
  }, []);

  const nameInputRef = useRef<HTMLInputElement>(null);
  useEffect(() => {
    nameInputRef?.current?.focus();
  }, []);

  useEffect(() => {
    updateIsAgentStopped();
  }, [agent, updateIsAgentStopped]);

  const setAgentRun = (newName: string, newGoal: string) => {
    if (agent != null) {
      return;
    }

    setNameInput(newName);
    setGoalInput(newGoal);
    handleNewGoal(newName, newGoal);
  };

  const handleAddMessage = (message: Message) => {
    if (isTask(message)) {
      updateTaskStatus(message);
    }

    addMessage(message);
  };

  const handlePause = (opts: { agentPlaybackControl?: AgentPlaybackControl }) => {
    if (opts.agentPlaybackControl !== undefined) {
      updateIsAgentPaused(opts.agentPlaybackControl);
    }
  };

  const disableDeployAgent =
    agent != null || isEmptyOrBlank(nameInput) || isEmptyOrBlank(goalInput);

  const handleNewGoal = (name: string, goal: string) => {
    if (name.trim() === "" || goal.trim() === "") {
      return;
    }

    // Do not force login locally for people that don't have auth setup
    if (session === null && env.NEXT_PUBLIC_FORCE_AUTH) {
      setShowSignInDialog(true);
      return;
    }

    const newAgent = new AutonomousAgent(
      name.trim(),
      goal.trim(),
      findLanguage(i18n.language).name,
      handleAddMessage,
      handlePause,
      () => setAgent(null),
      settingsModel.settings,
      agentMode,
      session ?? undefined
    );
    setAgent(newAgent);
    setHasSaved(false);
    resetAllMessageSlices();
    newAgent?.run().then(console.log).catch(console.error);
  };

  const handleContinue = () => {
    if (!agent) {
      return;
    }

    agent.updatePlayBackControl(AGENT_PLAY);
    updateIsAgentPaused(agent.playbackControl);
    agent.updateIsRunning(true);
    agent.run().then(console.log).catch(console.error);
  };

  const handleKeyPress = (
    e: React.KeyboardEvent<HTMLInputElement> | React.KeyboardEvent<HTMLTextAreaElement>
  ) => {
    // Only Enter is pressed, execute the function
    if (e.key === "Enter" && !disableDeployAgent && !e.shiftKey) {
      if (isAgentPaused) {
        handleContinue();
      }
      handleNewGoal(nameInput, goalInput);
    }
  };

  const handleStopAgent = () => {
    agent?.stopAgent();
    updateIsAgentStopped();
  };

  const proTitle = (
    <>
      AgentGPT<span className="ml-1 text-amber-500/90">Pro</span>
    </>
  );

  const handleVisibleWindowClick = (visibleWindow: "Chat" | "Tasks") => {
    // This controls whether the ChatWindow or TaskWindow is visible on mobile
    setMobileVisibleWindow(visibleWindow);
  };

  const shouldShowSave =
    status === "authenticated" && isAgentStopped && messages.length && !hasSaved;

  const firstButton =
    isAgentPaused && !isAgentStopped ? (
      <Button ping disabled={!isAgentPaused} onClick={handleContinue}>
        <FaPlay size={20} />
        <span className="ml-2">{i18n.t("CONTINUE", { ns: "common" })}</span>
      </Button>
    ) : (
      <Button
        ping={!disableDeployAgent}
        disabled={disableDeployAgent}
        onClick={() => handleNewGoal(nameInput, goalInput)}
      >
        {agent == null ? (
          i18n.t("BUTTON_DEPLOY_AGENT", { ns: "indexPage" })
        ) : (
          <>
            <VscLoading className="animate-spin" size={20} />
            <span className="ml-2">{i18n.t("RUNNING", { ns: "common" })}</span>
          </>
        )}
      </Button>
    );

  return (
    <DefaultLayout>
      <HelpDialog show={showHelpDialog} close={() => setShowHelpDialog(false)} />
      <SettingsDialog
        customSettings={settingsModel}
        show={showSettingsDialog}
        close={() => setShowSettingsDialog(false)}
      />
      <SorryDialog show={showSorryDialog} close={() => setShowSorryDialog(false)} />
      <SignInDialog show={showSignInDialog} close={() => setShowSignInDialog(false)} />
      <main className="flex min-h-screen flex-row">
        <Drawer
          showHelp={() => setShowHelpDialog(true)}
          showSettings={() => setShowSettingsDialog(true)}
        />
        <div
          id="content"
          className="z-10 flex min-h-screen w-full items-center justify-center p-2 sm:px-4 md:px-10"
        >
          <div
            id="layout"
            className="flex h-full w-full max-w-screen-xl flex-col items-center justify-between gap-1 py-2 sm:gap-3 sm:py-5 md:justify-center"
          >
            <div id="title" className="relative flex flex-col items-center font-mono">
              <div className="flex flex-row items-start shadow-2xl">
                <span className="text-4xl font-bold text-[#C0C0C0] xs:text-5xl sm:text-6xl">
                  Agent
                </span>
                <span className="text-4xl font-bold text-white xs:text-5xl sm:text-6xl">GPT</span>
                <PopIn delay={0.5}>
                  <Badge>
                    {`${i18n?.t("BETA", {
                      ns: "indexPage",
                    })}`}{" "}
                    🚀
                  </Badge>
                </PopIn>
              </div>
              <div className="mt-1 text-center font-mono text-[0.7em] font-bold text-white">
                <p>
                  {i18n.t("HEADING_DESCRIPTION", {
                    ns: "indexPage",
                  })}
                </p>
              </div>
            </div>

            <div>
              <Button
                className="rounded-r-none py-0 text-sm sm:py-[0.25em] xl:hidden"
                disabled={mobileVisibleWindow == "Chat"}
                onClick={() => handleVisibleWindowClick("Chat")}
              >
                Chat
              </Button>
              <Button
                className="rounded-l-none py-0 text-sm sm:py-[0.25em] xl:hidden"
                disabled={mobileVisibleWindow == "Tasks"}
                onClick={() => handleVisibleWindowClick("Tasks")}
              >
                Tasks
              </Button>
            </div>
            <Expand className="flex w-full flex-row">
              <ChatWindow
                messages={messages}
                title={session?.user.subscriptionId ? proTitle : "AgentGPT"}
                onSave={
                  shouldShowSave
                    ? (format) => {
                        setHasSaved(true);
                        agentUtils.saveAgent({
                          goal: goalInput.trim(),
                          name: nameInput.trim(),
                          tasks: messages,
                        });
                      }
                    : undefined
                }
                scrollToBottom
                displaySettings
                openSorryDialog={() => setShowSorryDialog(true)}
                setAgentRun={setAgentRun}
                visibleOnMobile={mobileVisibleWindow === "Chat"}
              />
              <TaskWindow visibleOnMobile={mobileVisibleWindow === "Tasks"} />
            </Expand>

            <div className="flex w-full flex-col gap-2 md:m-4 ">
              <Expand delay={1.2}>
                <Input
                  inputRef={nameInputRef}
                  left={
                    <>
                      <FaRobot />
                      <span className="ml-2">{`${i18n?.t("AGENT_NAME", {
                        ns: "indexPage",
                      })}`}</span>
                    </>
                  }
                  value={nameInput}
                  disabled={agent != null}
                  onChange={(e) => setNameInput(e.target.value)}
                  onKeyDown={(e) => handleKeyPress(e)}
                  placeholder="AgentGPT"
                  type="text"
                />
              </Expand>
              <Expand delay={1.3}>
                <Input
                  left={
                    <>
                      <FaStar />
                      <span className="ml-2">{`${i18n?.t("LABEL_AGENT_GOAL", {
                        ns: "indexPage",
                      })}`}</span>
                    </>
                  }
                  disabled={agent != null}
                  value={goalInput}
                  onChange={(e) => setGoalInput(e.target.value)}
                  onKeyDown={(e) => handleKeyPress(e)}
                  placeholder={`${i18n?.t("PLACEHOLDER_AGENT_GOAL", {
                    ns: "indexPage",
                  })}`}
                  type="textarea"
                />
              </Expand>
            </div>
            <Expand delay={1.4} className="flex gap-2">
              {firstButton}
              <Button
                disabled={agent === null}
                onClick={handleStopAgent}
                enabledClassName={"bg-red-600 hover:bg-red-400"}
              >
                {!isAgentStopped && agent === null ? (
                  <>
                    <VscLoading className="animate-spin" size={20} />
                    <span className="ml-2">{`${i18n?.t("BUTTON_STOPPING", {
                      ns: "indexPage",
                    })}`}</span>
                  </>
                ) : (
                  `${i18n?.t("BUTTON_STOP_AGENT", "BUTTON_STOP_AGENT", {
                    ns: "indexPage",
                  })}`
                )}
              </Button>
            </Expand>
          </div>
        </div>
      </main>
    </DefaultLayout>
  );
};

export default Home;

export const getStaticProps: GetStaticProps = async ({ locale = "en" }) => {
  const supportedLocales = languages.map((language) => language.code);
  const chosenLocale = supportedLocales.includes(locale) ? locale : "en";

  return {
    props: {
      ...(await serverSideTranslations(chosenLocale, nextI18NextConfig.ns)),
    },
  };
};<|MERGE_RESOLUTION|>--- conflicted
+++ resolved
@@ -20,16 +20,7 @@
 import { AGENT_PLAY, isTask } from "../types/agentTypes";
 import { useAgent } from "../hooks/useAgent";
 import { isEmptyOrBlank } from "../utils/whitespace";
-<<<<<<< HEAD
-import {
-  useMessageStore,
-  useAgentStore,
-  resetAllMessageSlices,
-} from "../stores";
-import { isTask, AGENT_PLAY } from "../types/agentTypes";
-=======
-import { resetAllMessageSlices, useAgentStore, useMessageStore } from "../components/stores";
->>>>>>> 6068486e
+import { resetAllMessageSlices, useAgentStore, useMessageStore } from "../stores";
 import { serverSideTranslations } from "next-i18next/serverSideTranslations";
 import { useSettings } from "../hooks/useSettings";
 import { findLanguage, languages } from "../utils/languages";
