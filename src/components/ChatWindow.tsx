import type { ReactNode } from "react";
import React, { useEffect, useRef, useState } from "react";
<<<<<<< HEAD
import { FaBrain, FaListAlt, FaPlayCircle, FaStar, FaCopy } from "react-icons/fa";
=======
import {
  FaBrain,
  FaListAlt,
  FaPlayCircle,
  FaSave,
  FaStar,
} from "react-icons/fa";
>>>>>>> 34956eef
import autoAnimate from "@formkit/auto-animate";
import PopIn from "./motions/popin";
import Expand from "./motions/expand";
import * as htmlToImage from "html-to-image";

interface ChatWindowProps {
  children?: ReactNode;
  className?: string;
  messages: Message[];
}

const messageListId = "chat-window-message-list";

const ChatWindow = ({ messages, children, className }: ChatWindowProps) => {
  const [hasUserScrolled, setHasUserScrolled] = useState(false);
  const scrollRef = useRef<HTMLDivElement>(null);

  const handleScroll = (event: React.UIEvent<HTMLDivElement>) => {
    const { scrollTop, scrollHeight, clientHeight } = event.currentTarget;

    // Use has scrolled if we have scrolled up at all from the bottom
    if (scrollTop < scrollHeight - clientHeight - 10) {
      setHasUserScrolled(true);
    } else {
      setHasUserScrolled(false);
    }
  };

  useEffect(() => {
    // Scroll to bottom on re-renders
    if (scrollRef && scrollRef.current) {
      if (!hasUserScrolled) {
        scrollRef.current.scrollTop = scrollRef.current.scrollHeight;
      }
    }
  });

  useEffect(() => {
    scrollRef.current && autoAnimate(scrollRef.current);
  }, [messages]);

  return (
    <div
      className={
        "border-translucent flex w-full flex-col rounded-3xl border-2 border-white/20 bg-zinc-900 text-white shadow-2xl drop-shadow-lg " +
        (className ?? "")
      }
    >
      <MacWindowHeader />
      <div
        className="mb-2 mr-2 h-[11em] overflow-y-auto overflow-x-hidden sm-h:h-[16em] md-h:h-[21em] lg-h:h-[30em] "
        ref={scrollRef}
        onScroll={handleScroll}
        id={messageListId}
      >
        {messages.map((message, index) => (
          <ChatMessage key={`${index}-${message.type}`} message={message} />
        ))}
        {children}

        {messages.length === 0 ? (
          <Expand delay={0.8} type="spring">
            <ChatMessage
              message={{
                type: "system",
                value:
                  "> Create an agent by adding a name / goal, and hitting deploy!",
              }}
            />
            <ChatMessage
              message={{
                type: "system",
                value:
                  "📢 Please first provide your own OpenAI API key via the settings tab!",
              }}
            />
          </Expand>
        ) : (
          ""
        )}
      </div>
    </div>
  );
};

const MacWindowHeader = () => {
  const saveElementAsImage = (elementId: string) => {
    const element = document.getElementById(elementId);
    if (!element) {
      return;
    }

    htmlToImage
      .toJpeg(element, {
        height: element.scrollHeight,
        style: {
          overflowY: "visible",
          maxHeight: "none",
          border: "none",
        },
      })
      .then((dataUrl) => {
        const link = document.createElement("a");
        link.href = dataUrl;
        link.download = "element-image.png";
        link.click();
      })
      .catch(console.error);
  };

  return (
    <div className="flex items-center gap-1 rounded-t-3xl p-3">
      <PopIn delay={0.4}>
        <div className="h-3 w-3 rounded-full bg-red-500" />
      </PopIn>
      <PopIn delay={0.5}>
        <div className="h-3 w-3 rounded-full bg-yellow-500" />
      </PopIn>
      <PopIn delay={0.6} className="flex-grow">
        <div className="h-3 w-3 rounded-full bg-green-500" />
      </PopIn>

      <div
        className="mr-1 flex cursor-pointer items-center gap-2 rounded-full border-2 border-white/30 p-1 px-2 hover:bg-white/10"
        onClick={(): void => saveElementAsImage(messageListId)}
      >
        <FaSave size={12} />
        <p className="font-mono">Save</p>
      </div>
    </div>
  );
};
const ChatMessage = ({ message }: { message: Message }) => {
  const [showCopy, setShowCopy] = useState(false);
  const [copied, setCopied] = useState(false);

  const handleCopyClick = () => {
    navigator.clipboard.writeText(message.value);
    setCopied(true);
  };
  useEffect(() => {
    let timeoutId: NodeJS.Timeout
    if (copied) {
      timeoutId = setTimeout(() => {
        setCopied(false);
      }, 2000);
    }
    return () => {
      clearTimeout(timeoutId);
    };
  }, [copied]);
  return (
    <div
      className="mx-2 my-1 rounded-lg border-[2px] border-white/10 bg-white/20 p-2 font-mono text-sm hover:border-[#1E88E5]/40 sm:mx-4 sm:p-3 sm:text-base"
      onMouseEnter={() => setShowCopy(true)}
      onMouseLeave={() => setShowCopy(false)}
    >
      <div className="mr-2 inline-block h-[0.9em]">
        {getMessageIcon(message)}
      </div>
      <span className="mr-2 font-bold">{getMessagePrefix(message)}</span>
      {message.type == "thinking" && (
        <span className="italic text-zinc-400">
          (Restart if this takes more than 30 seconds)
        </span>
      )}
      <span>{message.value}</span>

      <div className="relative">
        {copied ? (
          <span className="text-gray-300 absolute bottom-0 right-0">Copied!</span>
        ) : (
          <span
            className={`absolute bottom-0 right-0 ${showCopy ? "visible" : "hidden"
              }`}
          >
            <FaCopy
              className="text-yellow-300 cursor-pointer"
              onClick={handleCopyClick}
            />
          </span>
        )}
      </div>
    </div>
  );
};


const getMessageIcon = (message: Message) => {
  switch (message.type) {
    case "goal":
      return <FaStar className="text-yellow-400" />;
    case "task":
      return <FaListAlt className="text-gray-300" />;
    case "thinking":
      return <FaBrain className="mt-[0.1em] text-pink-400" />;
    case "action":
      return <FaPlayCircle className="text-green-500" />;
  }
};

const getMessagePrefix = (message: Message) => {
  switch (message.type) {
    case "goal":
      return "Embarking on a new goal:";
    case "task":
      return "Added task:";
    case "thinking":
      return "Thinking...";
    case "action":
      return message.info ? message.info : "Executing:";
  }
};

export interface Message {
  type: "goal" | "thinking" | "task" | "action" | "system";
  info?: string;
  value: string;
}

export default ChatWindow;
export { ChatMessage };<|MERGE_RESOLUTION|>--- conflicted
+++ resolved
@@ -1,16 +1,13 @@
 import type { ReactNode } from "react";
 import React, { useEffect, useRef, useState } from "react";
-<<<<<<< HEAD
-import { FaBrain, FaListAlt, FaPlayCircle, FaStar, FaCopy } from "react-icons/fa";
-=======
 import {
   FaBrain,
   FaListAlt,
   FaPlayCircle,
   FaSave,
   FaStar,
+  FaCopy
 } from "react-icons/fa";
->>>>>>> 34956eef
 import autoAnimate from "@formkit/auto-animate";
 import PopIn from "./motions/popin";
 import Expand from "./motions/expand";
