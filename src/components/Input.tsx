import React from "react";
import Label from "./Label";
import clsx from "clsx";
import Combobox from "./Combobox";
import { isArrayOfType } from "../utils/helpers";
<<<<<<< HEAD
import type { toolTipProperties } from "../types";
=======
import type { toolTipProperties } from "./types";
import { FaRegEye, FaRegEyeSlash } from "react-icons/fa";
>>>>>>> 6068486e

interface InputProps {
  small?: boolean; // Will lower padding and font size. Currently only works for the default input
  left?: React.ReactNode;
  value: string | number | undefined;
  onChange: (
    e: React.ChangeEvent<HTMLInputElement> | React.ChangeEvent<HTMLTextAreaElement>
  ) => void;
  placeholder?: string;
  disabled?: boolean;
  setValue?: (value: string) => void;
  type?: string;
  subType?: string;
  attributes?: { [key: string]: string | number | string[] }; // attributes specific to input type
  toolTipProperties?: toolTipProperties;
  inputRef?: React.RefObject<HTMLInputElement>;
  onKeyDown?: (
    e: React.KeyboardEvent<HTMLInputElement> | React.KeyboardEvent<HTMLTextAreaElement>
  ) => void;
}

const Input = (props: InputProps) => {
  const {
    small,
    placeholder,
    left,
    value,
    type,
    onChange,
    setValue,
    disabled,
    attributes,
    inputRef,
    toolTipProperties,
    onKeyDown,
  } = props;
  const [isHidden, setIsHidden] = React.useState(false);

  const isTypeCombobox = () => {
    return type === "combobox";
  };

  const isTypeRange = () => {
    return type === "range";
  };

  const isTypeTextArea = () => {
    return type === "textarea";
  };

  const isTypePassword = () => {
    return type === "password";
  };

  const handleApiKeyToggle = (e) => {
    setIsHidden(!isHidden);
  };

  let inputElement;
  const options = attributes?.options;

  if (
    isTypeCombobox() &&
    isArrayOfType(options, "string") &&
    setValue !== undefined &&
    typeof value === "string"
  ) {
    inputElement = (
      <Combobox
        value={value}
        options={options}
        disabled={disabled}
        onChange={setValue}
        styleClass={{
          container: "relative w-full",
          options:
            "absolute right-0 top-full z-20 mt-1 max-h-48 w-full overflow-auto rounded-xl border-[2px] border-white/10 bg-[#3a3a3a] tracking-wider shadow-xl outline-0 transition-all",
          input: `border:black delay-50 sm: flex w-full items-center justify-between rounded-xl border-[2px] border-white/10 bg-transparent px-2 py-2 text-sm tracking-wider outline-0 transition-all hover:border-[#1E88E5]/40 focus:border-[#1E88E5] sm:py-3 md:text-lg ${
            disabled ? "cursor-not-allowed hover:border-white/10" : ""
          } ${left ? "md:rounded-l-none" : ""}`,
          option:
            "cursor-pointer px-2 py-2 font-mono text-sm text-white/75 hover:bg-blue-500 sm:py-3 md:text-lg",
        }}
      />
    );
  } else if (isTypeTextArea()) {
    inputElement = (
      <textarea
        className={clsx(
          "border:black delay-50 h-15 w-full resize-none rounded-xl border-[2px] border-white/10 bg-[#3a3a3a] p-2 text-sm tracking-wider outline-0 transition-all placeholder:text-white/20 hover:border-[#1E88E5]/40 focus:border-[#1E88E5] sm:h-20 md:text-lg",
          disabled && " cursor-not-allowed hover:border-white/10",
          left && "md:rounded-l-none"
        )}
        placeholder={placeholder}
        value={value}
        onChange={onChange}
        disabled={disabled}
        onKeyDown={onKeyDown}
        {...attributes}
      />
    );
  } else if (isTypePassword()) {
    inputElement = (
      <div
        className={clsx(
          "flex w-full flex-row items-center overflow-clip rounded-xl border-[2px] border-white/10 bg-[#3a3a3a]  px-2 hover:border-[#1E88E5]/40 focus:border-[#1E88E5]",
          disabled && " cursor-not-allowed hover:border-white/10",
          left && "md:rounded-l-none",
          small && "text-sm sm:py-[0]"
        )}
      >
        <input
          className={clsx(
            "delay-50 w-full  flex-grow overflow-ellipsis   bg-transparent py-1 text-sm tracking-wider outline-0 transition-all  placeholder:text-white/20 sm:py-3 md:text-lg"
          )}
          ref={inputRef}
          placeholder={placeholder}
          type={isHidden ? "text" : "password"}
          value={value}
          onChange={onChange}
          disabled={disabled}
          onKeyDown={onKeyDown}
          {...attributes}
        />
        <div
          className="flex-none cursor-pointer rounded-full p-2 hover:bg-white/20"
          onClick={(e) => handleApiKeyToggle(e)}
        >
          {isHidden ? <FaRegEye /> : <FaRegEyeSlash />}
        </div>
      </div>
    );
  } else {
    inputElement = (
      <input
        className={clsx(
          "border:black delay-50 w-full rounded-xl bg-[#3a3a3a] py-1 text-sm tracking-wider outline-0 transition-all placeholder:text-white/20 hover:border-[#1E88E5]/40 focus:border-[#1E88E5] sm:py-3 md:text-lg",
          !isTypeRange() && "border-[2px] border-white/10 px-2",
          disabled && " cursor-not-allowed hover:border-white/10",
          left && "md:rounded-l-none",
          small && "text-sm sm:py-[0]"
        )}
        ref={inputRef}
        placeholder={placeholder}
        type={type}
        value={value}
        onChange={onChange}
        disabled={disabled}
        onKeyDown={onKeyDown}
        {...attributes}
      />
    );
  }

  return (
    <div
      className={clsx(
        `items-left z-5 flex h-fit w-full flex-col rounded-xl font-mono text-lg text-white/75 shadow-xl md:flex-row md:items-center md:bg-[#3a3a3a]`,
        isTypeRange() && "md: border-white/10 md:border-[2px]",
        `shadow-xl md:flex-row md:items-center`
      )}
    >
      {left && <Label left={left} type={type} toolTipProperties={toolTipProperties} />}
      {inputElement}
      {isTypeRange() && <p className="m-auto w-1/6 px-0 text-center text-sm md:text-lg">{value}</p>}
    </div>
  );
};

export default Input;<|MERGE_RESOLUTION|>--- conflicted
+++ resolved
@@ -3,12 +3,8 @@
 import clsx from "clsx";
 import Combobox from "./Combobox";
 import { isArrayOfType } from "../utils/helpers";
-<<<<<<< HEAD
 import type { toolTipProperties } from "../types";
-=======
-import type { toolTipProperties } from "./types";
 import { FaRegEye, FaRegEyeSlash } from "react-icons/fa";
->>>>>>> 6068486e
 
 interface InputProps {
   small?: boolean; // Will lower padding and font size. Currently only works for the default input
