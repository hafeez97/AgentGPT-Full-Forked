--- conflicted
+++ resolved
@@ -23,7 +23,6 @@
 import { signIn } from "next-auth/react";
 import FadingHr from "./FadingHr";
 
-<<<<<<< HEAD
 const Drawer = ({
   showHelp,
   showSettings,
@@ -32,10 +31,6 @@
   showSettings: () => void;
 }) => {
   const [t] = useTranslation("drawer");
-=======
-const Drawer = ({ showHelp, showSettings }: { showHelp: () => void; showSettings: () => void }) => {
-  const [t] = useTranslation();
->>>>>>> 21bdb07d
   const [showDrawer, setShowDrawer] = useState(true);
   const { session, signIn, signOut, status } = useAuth();
   const router = useRouter();
@@ -117,7 +112,6 @@
             </button>
           </div>
           <ul className="flex flex-col gap-2 overflow-auto">
-<<<<<<< HEAD
             {userAgents.map((agent, index) => (
                 <DrawerItem
                   key={index}
@@ -128,17 +122,6 @@
                 />
               )
             )}
-=======
-            {userAgents.map((agent: any | undefined, index: any | undefined) => (
-              <DrawerItem
-                key={index}
-                icon={<FaRobot />}
-                text={agent.name}
-                className="w-full"
-                onClick={() => void router.push(`/agent?id=${agent.id}`)}
-              />
-            ))}
->>>>>>> 21bdb07d
 
             {status === "unauthenticated" && (
               <div>
@@ -177,17 +160,10 @@
             onClick={handleSupport}
           />
           <DrawerItem
-<<<<<<< HEAD
             icon={
               <FaCog className="transition-transform group-hover:rotate-90" />
             }
             text={t("SETTINGS_BUTTON")}
-=======
-            icon={<FaCog className="transition-transform group-hover:rotate-90" />}
-            text={`${t("SETTINGS_BUTTON", {
-              ns: "drawer",
-            })}`}
->>>>>>> 21bdb07d
             onClick={showSettings}
           />
           <FadingHr className="my-2" />
@@ -271,7 +247,7 @@
       className={clsx(
         "group flex cursor-pointer flex-row items-center rounded-md p-2 hover:bg-white/5",
         border && "border-[1px] border-white/20",
-        className
+        `${className || ""}`
       )}
       onClick={onClick}
     >
