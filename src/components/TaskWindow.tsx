import React from "react";
import FadeIn from "./motions/FadeIn";
import Expand from "./motions/expand";
import { MESSAGE_TYPE_TASK, Task, TASK_STATUS_STARTED } from "../types/agentTypes";
import { getMessageContainerStyle, getTaskStatusIcon } from "./utils/helpers";
<<<<<<< HEAD
import { useMessageStore } from "../stores";
import { FaListAlt, FaTimesCircle } from "react-icons/fa";
import { useTranslation } from "react-i18next";
import { useAgentStore } from "../stores";
=======
import { useAgentStore, useMessageStore } from "./stores";
import { FaListAlt, FaTimesCircle } from "react-icons/fa";
import { useTranslation } from "react-i18next";
>>>>>>> 6068486e
import clsx from "clsx";
import Input from "./Input";
import Button from "./Button";
import { v1 } from "uuid";

export interface TaskWindowProps {
  visibleOnMobile?: boolean;
}

export const TaskWindow = ({ visibleOnMobile }: TaskWindowProps) => {
  const [customTask, setCustomTask] = React.useState("");
  const agent = useAgentStore.use.agent();
  const tasks = useMessageStore.use.tasks();
  const addMessage = useMessageStore.use.addMessage();
  const [t] = useTranslation();

  const handleAddTask = () => {
    addMessage({
      taskId: v1().toString(),
      value: customTask,
      status: TASK_STATUS_STARTED,
      type: MESSAGE_TYPE_TASK,
    });
    setCustomTask("");
  };

  return (
    <Expand
      className={clsx(
        "w-full flex-col items-center rounded-2xl border-2 border-white/20 bg-zinc-900 font-mono shadow-2xl xl:mx-2 xl:flex xl:w-[20rem] xl:px-1",
        !visibleOnMobile && "hidden"
      )}
    >
      <div className="sticky top-0 my-2 flex items-center justify-center gap-2 bg-zinc-900 p-2 text-gray-100 ">
        <FaListAlt /> {t("Current tasks")}
      </div>
      <div className="flex h-full w-full flex-col gap-2 px-1 py-1">
        <div className="window-heights flex w-full flex-col gap-2 overflow-y-auto overflow-x-hidden pr-1">
          {tasks.length == 0 && (
            <p className="w-full p-2 text-center text-xs text-gray-300">
              This window will display agent tasks as they are created.
            </p>
          )}
          {tasks.map((task, i) => (
            <Task key={i} task={task} />
          ))}
        </div>
        <div className="flex flex-row gap-1">
          <Input
            value={customTask}
            onChange={(e) => setCustomTask(e.target.value)}
            placeholder={"Custom task"}
            small
          />
          <Button
            className="font-sm px-2 py-[0] text-sm sm:px-2 sm:py-[0]"
            onClick={handleAddTask}
            disabled={!customTask || agent == null}
          >
            Add
          </Button>
        </div>
      </div>
    </Expand>
  );
};

const Task = ({ task }: { task: Task }) => {
  const isAgentStopped = useAgentStore.use.isAgentStopped();
  const deleteTask = useMessageStore.use.deleteTask();
  const isTaskDeletable = task.taskId && !isAgentStopped && task.status === "started";

  const handleDeleteTask = () => {
    if (isTaskDeletable) {
      deleteTask(task.taskId as string);
    }
  };

  return (
    <FadeIn>
      <div
        className={clsx(
          "w-full animate-[rotate] rounded-md border-2 p-2 text-xs text-white",
          isAgentStopped && "opacity-50",
          getMessageContainerStyle(task)
        )}
      >
        {getTaskStatusIcon(task, { isAgentStopped })}
        <span>{task.value}</span>
        <div className="flex justify-end">
          <FaTimesCircle
            onClick={handleDeleteTask}
            className={clsx(
              isTaskDeletable && "cursor-pointer hover:text-red-500",
              !isTaskDeletable && "cursor-not-allowed opacity-30"
            )}
            size={12}
          />
        </div>
      </div>
    </FadeIn>
  );
};<|MERGE_RESOLUTION|>--- conflicted
+++ resolved
@@ -3,16 +3,10 @@
 import Expand from "./motions/expand";
 import { MESSAGE_TYPE_TASK, Task, TASK_STATUS_STARTED } from "../types/agentTypes";
 import { getMessageContainerStyle, getTaskStatusIcon } from "./utils/helpers";
-<<<<<<< HEAD
-import { useMessageStore } from "../stores";
+import { useAgentStore, useMessageStore } from "../stores";
 import { FaListAlt, FaTimesCircle } from "react-icons/fa";
 import { useTranslation } from "react-i18next";
 import { useAgentStore } from "../stores";
-=======
-import { useAgentStore, useMessageStore } from "./stores";
-import { FaListAlt, FaTimesCircle } from "react-icons/fa";
-import { useTranslation } from "react-i18next";
->>>>>>> 6068486e
 import clsx from "clsx";
 import Input from "./Input";
 import Button from "./Button";
