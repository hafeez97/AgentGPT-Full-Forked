import axios from "axios";
import type {ModelSettings} from "../utils/types";
import type {Analysis} from "../services/agent-service";
import AgentService from "../services/agent-service";
import {DEFAULT_MAX_LOOPS_CUSTOM_API_KEY, DEFAULT_MAX_LOOPS_FREE, DEFAULT_MAX_LOOPS_PAID,} from "../utils/constants";
import type {Session} from "next-auth";
import {env} from "../env/client.mjs";
import {v1, v4} from "uuid";
import type {RequestBody} from "../utils/interfaces";
import type {AgentMode, AgentPlaybackControl, Message, Task,} from "../types/agentTypes";
import {
<<<<<<< HEAD
=======
  DEFAULT_MAX_LOOPS_CUSTOM_API_KEY,
  DEFAULT_MAX_LOOPS_FREE,
  DEFAULT_MAX_LOOPS_PAID,
} from "../utils/constants";
import type { Session } from "next-auth";
import { env } from "../env/client.mjs";
import { v1, v4 } from "uuid";
import type { RequestBody } from "../utils/interfaces";
import type { AgentMode, AgentPlaybackControl, Message, Task } from "../types/agentTypes";
import {
>>>>>>> 21bdb07d
  AGENT_PAUSE,
  AGENT_PLAY,
  AUTOMATIC_MODE,
  MESSAGE_TYPE_GOAL,
  MESSAGE_TYPE_SYSTEM,
  MESSAGE_TYPE_TASK,
  MESSAGE_TYPE_THINKING,
  PAUSE_MODE,
  TASK_STATUS_COMPLETED,
  TASK_STATUS_EXECUTING,
  TASK_STATUS_FINAL,
  TASK_STATUS_STARTED,
} from "../types/agentTypes";
import {useAgentStore, useMessageStore} from "../stores";
import {translate} from "../utils/translations";

const TIMEOUT_LONG = 1000;
const TIMOUT_SHORT = 800;

class AutonomousAgent {
  name: string;
  goal: string;
  language: string;
  completedTasks: string[] = [];
  modelSettings: ModelSettings;
  isRunning = false;
  renderMessage: (message: Message) => void;
  handlePause: (opts: { agentPlaybackControl?: AgentPlaybackControl }) => void;
  shutdown: () => void;
  numLoops = 0;
  session?: Session;
  _id: string;
  mode: AgentMode;
  playbackControl: AgentPlaybackControl;

  constructor(
    name: string,
    goal: string,
    language: string,
    renderMessage: (message: Message) => void,
    handlePause: (opts: { agentPlaybackControl?: AgentPlaybackControl }) => void,
    shutdown: () => void,
    modelSettings: ModelSettings,
    mode: AgentMode,
    session?: Session,
    playbackControl?: AgentPlaybackControl
  ) {
    this.name = name;
    this.goal = goal;
    this.language = language;
    this.renderMessage = renderMessage;
    this.handlePause = handlePause;
    this.shutdown = shutdown;
    this.modelSettings = modelSettings;
    this.session = session;
    this._id = v4();
    this.mode = mode || AUTOMATIC_MODE;
    this.playbackControl = playbackControl || this.mode == PAUSE_MODE ? AGENT_PAUSE : AGENT_PLAY;
  }

  async run() {
    if (!this.isRunning) {
      this.isRunning = true;
      await this.startGoal();
    }

    await this.loop();
    if (this.mode === PAUSE_MODE && !this.isRunning) {
      this.handlePause({ agentPlaybackControl: this.playbackControl });
    }
  }

  async startGoal() {
    this.sendGoalMessage();
    this.sendThinkingMessage();

    // Initialize by getting taskValues
    try {
      const taskValues = await this.getInitialTasks();
      for (const value of taskValues) {
        await new Promise((r) => setTimeout(r, TIMOUT_SHORT));
        const task: Task = {
          taskId: v1().toString(),
          value,
          status: TASK_STATUS_STARTED,
          type: MESSAGE_TYPE_TASK,
        };
        this.sendMessage(task);
      }
    } catch (e) {
      console.log(e);
      this.sendErrorMessage(getMessageFromError(e));
      this.shutdown();
      return;
    }
  }

  async loop() {
    this.conditionalPause();

    if (!this.isRunning) {
      return;
    }

    if (this.getRemainingTasks().length === 0) {
      this.sendCompletedMessage();
      this.shutdown();
      return;
    }

    this.numLoops += 1;
    const maxLoops = this.maxLoops();
    if (this.numLoops > maxLoops) {
      this.sendLoopMessage();
      this.shutdown();
      return;
    }

    // Wait before starting
    await new Promise((r) => setTimeout(r, TIMEOUT_LONG));

    // Start with first task
    const currentTask = this.getRemainingTasks()[0] as Task;
    this.sendMessage({ ...currentTask, status: TASK_STATUS_EXECUTING });

    this.sendThinkingMessage();

    // Default to reasoning
    let analysis: Analysis = { action: "reason", arg: "" };

    // If enabled, analyze what tool to use
    if (useAgentStore.getState().isWebSearchEnabled) {
      // Analyze how to execute a task: Reason, web search, other tools...
      analysis = await this.analyzeTask(currentTask.value);
      this.sendAnalysisMessage(analysis);
    }

    const result = await this.executeTask(currentTask.value, analysis);
    this.sendMessage({
      ...currentTask,
      info: result,
      status: TASK_STATUS_COMPLETED,
    });

    this.completedTasks.push(currentTask.value || "");

    // Wait before adding tasks
    await new Promise((r) => setTimeout(r, TIMEOUT_LONG));
    this.sendThinkingMessage();

    // Add new tasks
    try {
      const newTasks = await this.getAdditionalTasks(currentTask.value, result);
      for (const value of newTasks) {
        await new Promise((r) => setTimeout(r, TIMOUT_SHORT));
        const task: Task = {
          taskId: v1().toString(),
          value,
          status: TASK_STATUS_STARTED,
          type: MESSAGE_TYPE_TASK,
        };
        this.sendMessage(task);
      }

      if (newTasks.length == 0) {
        this.sendMessage({ ...currentTask, status: TASK_STATUS_FINAL });
      }
    } catch (e) {
      console.log(e);
      this.sendErrorMessage(
<<<<<<< HEAD
        translate("ERROR_ADDING_ADDITIONAL_TASKS", "errors")
=======
        `${i18n?.t("ERROR_ADDING_ADDITIONAL_TASKS", "ERROR_ADDING_ADDITIONAL_TASKS", {
          ns: "errors",
        })}`
>>>>>>> 21bdb07d
      );

      this.sendMessage({ ...currentTask, status: TASK_STATUS_FINAL });
    }
    await this.loop();
  }

  getRemainingTasks(): Task[] {
    return useMessageStore
      .getState()
      .tasks
      .filter((t: Task) => t.status === TASK_STATUS_STARTED);
  }

  private conditionalPause() {
    if (this.mode != PAUSE_MODE) {
      return;
    }

    // decide whether to pause agent when pause mode is enabled
    this.isRunning = !(this.playbackControl === AGENT_PAUSE);

    // reset playbackControl to pause so agent pauses on next set of task(s)
    if (this.playbackControl === AGENT_PLAY) {
      this.playbackControl = AGENT_PAUSE;
    }
  }

  private maxLoops() {
    const defaultLoops = !!this.session?.user.subscriptionId
      ? DEFAULT_MAX_LOOPS_PAID
      : DEFAULT_MAX_LOOPS_FREE;

    return !!this.modelSettings.customApiKey
      ? this.modelSettings.customMaxLoops || DEFAULT_MAX_LOOPS_CUSTOM_API_KEY
      : defaultLoops;
  }

  async getInitialTasks(): Promise<string[]> {
    if (this.shouldRunClientSide()) {
      if (!env.NEXT_PUBLIC_FF_MOCK_MODE_ENABLED) {
        await testConnection(this.modelSettings);
      }
      return await AgentService.startGoalAgent(this.modelSettings, this.goal, this.language);
    }

    const data = {
      modelSettings: this.modelSettings,
      goal: this.goal,
      language: this.language,
    };
    const res = await this.post(`/api/agent/start`, data);
    // eslint-disable-next-line @typescript-eslint/no-unsafe-member-access,@typescript-eslint/no-unsafe-argument
    return res.data.newTasks as string[];
  }

  async getAdditionalTasks(currentTask: string, result: string): Promise<string[]> {
    const taskValues = this.getRemainingTasks().map((task) => task.value);

    if (this.shouldRunClientSide()) {
      return await AgentService.createTasksAgent(
        this.modelSettings,
        this.goal,
        this.language,
        taskValues,
        currentTask,
        result,
        this.completedTasks
      );
    }

    const data = {
      modelSettings: this.modelSettings,
      goal: this.goal,
      language: this.language,
      tasks: taskValues,
      lastTask: currentTask,
      result: result,
      completedTasks: this.completedTasks,
    };
    const res = await this.post(`/api/agent/create`, data);
    // eslint-disable-next-line @typescript-eslint/no-unsafe-argument,@typescript-eslint/no-unsafe-member-access
    return res.data.newTasks as string[];
  }

  async analyzeTask(task: string): Promise<Analysis> {
    if (this.shouldRunClientSide()) {
      return await AgentService.analyzeTaskAgent(this.modelSettings, this.goal, task);
    }

    const data = {
      modelSettings: this.modelSettings,
      goal: this.goal,
      language: this.language,
      task: task,
    };
    const res = await this.post("/api/agent/analyze", data);
    // eslint-disable-next-line @typescript-eslint/no-unsafe-member-access,@typescript-eslint/no-unsafe-argument
    return res.data.response as Analysis;
  }

  async executeTask(task: string, analysis: Analysis): Promise<string> {
    // Run search server side since clients won't have a key
    if (this.shouldRunClientSide() && analysis.action !== "search") {
      return await AgentService.executeTaskAgent(
        this.modelSettings,
        this.goal,
        this.language,
        task,
        analysis
      );
    }

    const data = {
      modelSettings: this.modelSettings,
      goal: this.goal,
      language: this.language,
      task: task,
      analysis: analysis,
    };
    const res = await this.post("/api/agent/execute", data);
    // eslint-disable-next-line @typescript-eslint/no-unsafe-member-access,@typescript-eslint/no-unsafe-argument
    return res.data.response as string;
  }

  private async post(url: string, data: RequestBody) {
    try {
      return await axios.post(url, data);
    } catch (e) {
      this.shutdown();

      if (axios.isAxiosError(e) && e.response?.status === 429) {
        this.sendErrorMessage(
          translate("RATE_LIMIT_EXCEEDED", "errors"));
      }

      throw e;
    }
  }

  private shouldRunClientSide() {
    return !!this.modelSettings.customApiKey;
  }

  updatePlayBackControl(newPlaybackControl: AgentPlaybackControl) {
    this.playbackControl = newPlaybackControl;
  }

  updateIsRunning(isRunning: boolean) {
    this.isRunning = isRunning;
  }

  stopAgent() {
    this.sendManualShutdownMessage();
    this.isRunning = false;
    this.shutdown();
    return;
  }

  sendMessage(message: Message) {
    if (this.isRunning) {
      this.renderMessage(message);
    }
  }

  sendGoalMessage() {
    this.sendMessage({ type: MESSAGE_TYPE_GOAL, value: this.goal });
  }

  sendLoopMessage() {
    this.sendMessage({
      type: MESSAGE_TYPE_SYSTEM,
      value: translate(!!this.modelSettings.customApiKey
        ? "AGENT_MAXED_OUT_LOOPS" : "DEMO_LOOPS_REACHED",
        'errors')
    });
  }

  sendManualShutdownMessage() {
    this.sendMessage({
      type: MESSAGE_TYPE_SYSTEM,
<<<<<<< HEAD
      value: translate("AGENT_MANUALLY_SHUT_DOWN", "errors")
=======
      value: `${i18n?.t("AGENT_MANUALLY_SHUT_DOWN", "AGENT_MANUALLY_SHUT_DOWN", { ns: "errors" })}`,
>>>>>>> 21bdb07d
    });
  }

  sendCompletedMessage() {
    this.sendMessage({
      type: MESSAGE_TYPE_SYSTEM,
      value: translate("ALL_TASKS_COMPLETETD", "errors")
    });
  }

  sendAnalysisMessage(analysis: Analysis) {
    // Hack to send message with generic test. Should use a different type in the future
    let message = "🧠 Generating response...";
    if (analysis.action == "search") {
      message = `🌐 Searching the web for "${analysis.arg}"...`;
    }

    this.sendMessage({
      type: MESSAGE_TYPE_SYSTEM,
      value: message,
    });
  }

  sendThinkingMessage() {
    this.sendMessage({ type: MESSAGE_TYPE_THINKING, value: "" });
  }

  sendErrorMessage(error: string) {
    this.sendMessage({ type: MESSAGE_TYPE_SYSTEM, value: error });
  }
}

const testConnection = async (modelSettings: ModelSettings) => {
  // A dummy connection to see if the key is valid
  // Can't use LangChain / OpenAI libraries to test because they have retries in place
  return await axios.post(
    "https://api.openai.com/v1/chat/completions",
    {
      model: modelSettings.customModelName,
      messages: [{ role: "user", content: "Say this is a test" }],
      max_tokens: 7,
      temperature: 0,
    },
    {
      headers: {
        "Content-Type": "application/json",
        Authorization: `Bearer ${modelSettings.customApiKey ?? ""}`,
      },
    }
  );
};

const getMessageFromError = (e: unknown) => {
  let message = "ERROR_RETRIEVE_INITIAL_TASKS";

  if (axios.isAxiosError(e)) {
    if (e.response?.status === 429) message = "ERROR_API_KEY_QUOTA"
    if (e.response?.status === 404) message = "ERROR_OPENAI_API_KEY_NO_GPT4"
    else message = "ERROR_ACCESSING_OPENAI_API_KEY"
  }

  return translate(message, "errors");
};

export default AutonomousAgent;<|MERGE_RESOLUTION|>--- conflicted
+++ resolved
@@ -9,19 +9,6 @@
 import type {RequestBody} from "../utils/interfaces";
 import type {AgentMode, AgentPlaybackControl, Message, Task,} from "../types/agentTypes";
 import {
-<<<<<<< HEAD
-=======
-  DEFAULT_MAX_LOOPS_CUSTOM_API_KEY,
-  DEFAULT_MAX_LOOPS_FREE,
-  DEFAULT_MAX_LOOPS_PAID,
-} from "../utils/constants";
-import type { Session } from "next-auth";
-import { env } from "../env/client.mjs";
-import { v1, v4 } from "uuid";
-import type { RequestBody } from "../utils/interfaces";
-import type { AgentMode, AgentPlaybackControl, Message, Task } from "../types/agentTypes";
-import {
->>>>>>> 21bdb07d
   AGENT_PAUSE,
   AGENT_PLAY,
   AUTOMATIC_MODE,
@@ -192,13 +179,7 @@
     } catch (e) {
       console.log(e);
       this.sendErrorMessage(
-<<<<<<< HEAD
         translate("ERROR_ADDING_ADDITIONAL_TASKS", "errors")
-=======
-        `${i18n?.t("ERROR_ADDING_ADDITIONAL_TASKS", "ERROR_ADDING_ADDITIONAL_TASKS", {
-          ns: "errors",
-        })}`
->>>>>>> 21bdb07d
       );
 
       this.sendMessage({ ...currentTask, status: TASK_STATUS_FINAL });
@@ -380,11 +361,7 @@
   sendManualShutdownMessage() {
     this.sendMessage({
       type: MESSAGE_TYPE_SYSTEM,
-<<<<<<< HEAD
       value: translate("AGENT_MANUALLY_SHUT_DOWN", "errors")
-=======
-      value: `${i18n?.t("AGENT_MANUALLY_SHUT_DOWN", "AGENT_MANUALLY_SHUT_DOWN", { ns: "errors" })}`,
->>>>>>> 21bdb07d
     });
   }
 
